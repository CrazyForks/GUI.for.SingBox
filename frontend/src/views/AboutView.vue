--- conflicted
+++ resolved
@@ -50,11 +50,7 @@
 
     const { id } = message.info('Downloading...', 10 * 60 * 1_000)
 
-<<<<<<< HEAD
     await Download(downloadUrl, appName + '.tmp', undefined, (progress, total) => {
-=======
-    await Download(downloadUrl, appName + '.tmp', {}, (progress, total) => {
->>>>>>> 3f6cb49e
       message.update(id, 'Downloading...' + ((progress / total) * 100).toFixed(2) + '%')
     }).catch((err) => {
       message.destroy(id)
@@ -85,11 +81,7 @@
   loading.value = true
 
   try {
-<<<<<<< HEAD
     const { body } = await HttpGet<Record<string, any>>(APP_VERSION_API)
-=======
-    const { body } = await HttpGet(APP_VERSION_API)
->>>>>>> 3f6cb49e
     const { os, arch } = await GetEnv()
 
     const { tag_name, assets, message: msg } = body
