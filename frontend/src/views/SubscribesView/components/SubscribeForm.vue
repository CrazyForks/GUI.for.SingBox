<script setup lang="ts">
import { ref, inject } from 'vue'
import { useI18n } from 'vue-i18n'

import { ProxyTypeOptions } from '@/constant'
import { useBool, useMessage } from '@/hooks'
<<<<<<< HEAD
import { type SubscribeType, useSubscribesStore, useSubconverterStore } from '@/stores'
=======
import { type SubscribeType, useSubscribesStore } from '@/stores'
>>>>>>> 3f6cb49e
import { deepClone, sampleID, getUserAgent } from '@/utils'

interface Props {
  id?: string
  isUpdate?: boolean
}

const props = withDefaults(defineProps<Props>(), {
  id: '',
  isUpdate: false
})

const loading = ref(false)

const sub = ref<SubscribeType>({
  id: sampleID(),
  name: '',
  useInternal: false,
  upload: 0,
  download: 0,
  total: 0,
  expire: '',
  updateTime: '',
  type: 'Http',
  url: '',
  website: '',
  path: `data/subscribes/${sampleID()}.json`,
  include: '',
  exclude: '',
  includeProtocol: '',
  excludeProtocol: '',
  proxyPrefix: '',
  disabled: false,
  userAgent: '',
  proxies: []
})

const { t } = useI18n()
const { message } = useMessage()
const [showMore, toggleShowMore] = useBool(false)
const subscribeStore = useSubscribesStore()

const handleCancel = inject('cancel') as any

const handleSubmit = async () => {
  loading.value = true

  try {
    if (props.isUpdate) {
      await subscribeStore.editSubscribe(props.id, sub.value)
    } else {
      await subscribeStore.addSubscribe(sub.value)
    }
    handleCancel()
  } catch (error: any) {
    console.error(error)
    message.error(error)
  }

  loading.value = false
}

const resetUserAgent = () => (sub.value.userAgent = '')
const isManual = () => sub.value.type === 'Manual'

if (props.isUpdate) {
  const s = subscribeStore.getSubscribeById(props.id)
  if (s) {
    sub.value = deepClone(s)
  }
}
</script>

<template>
  <div class="form">
    <div class="form-item row">
      <div class="name">
        {{ t('subscribes.subtype') }}
      </div>
      <Radio
        v-model="sub.type"
        :options="[
          { label: 'common.http', value: 'Http' },
          { label: 'common.file', value: 'File' },
          { label: 'subscribe.manual', value: 'Manual' }
        ]"
      />
    </div>
<<<<<<< HEAD
    <!-- <div class="form-item">
      <div class="name">{{ t('subscribe.useInternal') }}</div>
      <Switch v-model="sub.useInternal" />
    </div> -->
    <div v-show="sub.type !== 'Manual' && subconverterStore.SUBCONVERTER_EXISTS" class="form-item">
      <div class="name">{{ t('subscribe.convert') }}</div>
      <Switch v-model="sub.convert" />
    </div>
=======
>>>>>>> 3f6cb49e
    <div class="form-item">
      <div class="name">{{ t('subscribe.name') }} *</div>
      <Input v-model="sub.name" auto-size autofocus class="input" />
    </div>
    <div v-show="!isManual()" class="form-item">
      <div class="name">
        {{ t(sub.type === 'Http' ? 'subscribe.url' : 'subscribe.localPath') }} *
      </div>
      <Input
        v-model="sub.url"
        :placeholder="sub.type === 'Http' ? 'http(s)://' : 'data/local/{filename}.json'"
        auto-size
        class="input"
      />
    </div>
    <div class="form-item">
      <div class="name">{{ t('subscribe.path') }} *</div>
      <Input
        v-model="sub.path"
        placeholder="data/subscribes/{filename}.json"
        auto-size
        class="input"
      />
    </div>
    <Divider v-show="!isManual()">
      <Button @click="toggleShowMore" type="text" size="small">
        {{ t('common.more') }}
      </Button>
    </Divider>
    <div v-show="showMore && !isManual()">
      <div class="form-item">
        <div class="name">{{ t('subscribe.include') }}</div>
        <Input v-model="sub.include" placeholder="keyword1|keyword2" auto-size class="input" />
      </div>
      <div class="form-item">
        <div class="name">{{ t('subscribe.exclude') }}</div>
        <Input v-model="sub.exclude" placeholder="keyword1|keyword2" auto-size class="input" />
      </div>
      <div class="form-item">
        <div class="name">{{ t('subscribe.includeProtocol') }}</div>
        <Input
          v-model="sub.includeProtocol"
          :placeholder="ProxyTypeOptions.map((v) => v.label).join('|')"
          auto-size
          class="input"
        />
      </div>
      <div class="form-item">
        <div class="name">{{ t('subscribe.excludeProtocol') }}</div>
        <Input
          v-model="sub.excludeProtocol"
          :placeholder="ProxyTypeOptions.map((v) => v.label).join('|')"
          auto-size
          class="input"
        />
      </div>
      <div class="form-item">
        <div class="name">{{ t('subscribe.proxyPrefix') }}</div>
        <Input v-model="sub.proxyPrefix" auto-size class="input" />
      </div>
      <div v-if="sub.type === 'Http'" class="form-item">
        <div class="name">
          {{ t('subscribe.website') }}
        </div>
        <Input v-model="sub.website" placeholder="http(s)://" auto-size class="input" />
      </div>
      <div class="form-item">
        <div class="name">{{ t('subscribe.useragent') }}</div>
        <Input v-model="sub.userAgent" :placeholder="getUserAgent()" auto-size>
          <template #extra>
            <Button @click="resetUserAgent" v-tips="t('subscribe.resetUserAgent')">
              <Icon icon="reset" fill="var(--primary-btn-color)" />
            </Button>
          </template>
        </Input>
      </div>
    </div>
  </div>
  <div class="form-action">
    <Button @click="handleCancel">{{ t('common.cancel') }}</Button>
    <Button
      @click="handleSubmit"
      :loading="loading"
      :disable="!sub.name || !sub.path || (!sub.url && sub.type !== 'Manual')"
      type="primary"
    >
      {{ t('common.save') }}
    </Button>
  </div>
</template>

<style lang="less" scoped>
.form {
  padding: 0 8px;
  overflow-y: auto;
  max-height: 58vh;
  .name {
    font-size: 14px;
    padding: 8px 8px 8px 0;
    white-space: nowrap;
  }
  .input {
    width: 77%;
  }
  .row {
    display: flex;
    align-items: center;
    .name {
      margin-right: 8px;
    }
  }
}
</style><|MERGE_RESOLUTION|>--- conflicted
+++ resolved
@@ -4,11 +4,7 @@
 
 import { ProxyTypeOptions } from '@/constant'
 import { useBool, useMessage } from '@/hooks'
-<<<<<<< HEAD
-import { type SubscribeType, useSubscribesStore, useSubconverterStore } from '@/stores'
-=======
 import { type SubscribeType, useSubscribesStore } from '@/stores'
->>>>>>> 3f6cb49e
 import { deepClone, sampleID, getUserAgent } from '@/utils'
 
 interface Props {
@@ -26,7 +22,6 @@
 const sub = ref<SubscribeType>({
   id: sampleID(),
   name: '',
-  useInternal: false,
   upload: 0,
   download: 0,
   total: 0,
@@ -97,17 +92,6 @@
         ]"
       />
     </div>
-<<<<<<< HEAD
-    <!-- <div class="form-item">
-      <div class="name">{{ t('subscribe.useInternal') }}</div>
-      <Switch v-model="sub.useInternal" />
-    </div> -->
-    <div v-show="sub.type !== 'Manual' && subconverterStore.SUBCONVERTER_EXISTS" class="form-item">
-      <div class="name">{{ t('subscribe.convert') }}</div>
-      <Switch v-model="sub.convert" />
-    </div>
-=======
->>>>>>> 3f6cb49e
     <div class="form-item">
       <div class="name">{{ t('subscribe.name') }} *</div>
       <Input v-model="sub.name" auto-size autofocus class="input" />
