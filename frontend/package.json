{
  "name": "frontend",
  "version": "0.0.0",
  "private": true,
  "type": "module",
  "scripts": {
    "dev": "vite --host",
    "build": "run-p type-check \"build-only {@}\" --",
    "preview": "vite preview",
    "build-only": "vite build",
    "type-check": "vue-tsc --build --force",
    "lint": "eslint . --ext .vue,.js,.jsx,.cjs,.mjs,.ts,.tsx,.cts,.mts --fix --ignore-path .gitignore",
    "format": "prettier --write src/"
  },
  "dependencies": {
    "@codemirror/lang-javascript": "^6.2.2",
    "@codemirror/lang-json": "^6.0.1",
    "@codemirror/theme-one-dark": "^6.1.2",
    "codemirror": "6.0.1",
    "pinia": "^2.1.7",
    "vue": "^3.4.21",
    "vue-codemirror6": "^1.2.5",
    "vue-draggable-plus": "^0.4.0",
    "vue-i18n": "^9.10.2",
    "vue-router": "^4.3.0",
    "yaml": "^2.4.1"
  },
  "devDependencies": {
    "@rushstack/eslint-patch": "^1.10.1",
    "@tsconfig/node20": "^20.1.4",
    "@types/dom-view-transitions": "^1.0.4",
    "@types/node": "^20.12.2",
    "@vitejs/plugin-vue": "^5.0.4",
    "@vue/eslint-config-prettier": "^9.0.0",
    "@vue/eslint-config-typescript": "^13.0.0",
    "@vue/runtime-core": "^3.4.21",
    "@vue/tsconfig": "^0.5.1",
    "eslint": "^8.57.0",
    "eslint-plugin-vue": "^9.24.0",
    "less": "^4.2.0",
    "npm-run-all2": "^6.1.2",
    "prettier": "^3.2.5",
    "typescript": "~5.4.3",
    "unplugin-vue-components": "^0.26.0",
    "vite": "^5.2.7",
<<<<<<< HEAD
    "vue-tsc": "^1.8.27"
=======
    "vue-tsc": "^2.0.7"
>>>>>>> 3f6cb49e
  }
}<|MERGE_RESOLUTION|>--- conflicted
+++ resolved
@@ -43,10 +43,6 @@
     "typescript": "~5.4.3",
     "unplugin-vue-components": "^0.26.0",
     "vite": "^5.2.7",
-<<<<<<< HEAD
     "vue-tsc": "^1.8.27"
-=======
-    "vue-tsc": "^2.0.7"
->>>>>>> 3f6cb49e
   }
 }